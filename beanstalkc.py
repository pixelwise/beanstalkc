--- conflicted
+++ resolved
@@ -4,7 +4,7 @@
 import logging
 import socket
 import sys
-
+import time
 
 __license__ = '''
 Copyright (C) 2008-2015 Andreas Bolka
@@ -24,13 +24,6 @@
 
 __version__ = '0.4.1'
 
-<<<<<<< HEAD
-=======
-import logging
-import socket
-import time
-
->>>>>>> 03ac8aaa
 
 DEFAULT_HOST = 'localhost'
 DEFAULT_PORT = 11300
